--- conflicted
+++ resolved
@@ -43,12 +43,7 @@
 }
 
 mod console {
-<<<<<<< HEAD
-    use super::{command, subscribe};
-=======
-    use core::prelude::*;
     use super::{allow, command, subscribe};
->>>>>>> 59bc2cd3
 
     pub fn putc(c: char) {
         command(0, 0, c as usize);
